import json
import os
from typing import Dict, List, Any
import time
import logging
import sys

from fastapi import FastAPI, Request, WebSocket, WebSocketDisconnect, File, UploadFile, BackgroundTasks, HTTPException
from contextlib import asynccontextmanager
from fastapi.middleware.cors import CORSMiddleware
from fastapi.staticfiles import StaticFiles
from fastapi.responses import FileResponse, JSONResponse, HTMLResponse
from pydantic import BaseModel

# Add the parent directory to sys.path to make sure we can import from server
sys.path.insert(0, os.path.abspath(os.path.dirname(os.path.dirname(__file__))))

from server.websocket_manager import WebSocketManager
from server.server_utils import (
    get_config_dict, sanitize_filename,
    update_environment_variables, handle_file_upload, handle_file_deletion,
    execute_multi_agents, handle_websocket_communication
)

from server.websocket_manager import run_agent
from utils import write_md_to_word, write_md_to_pdf
from gpt_researcher.utils.enum import Tone
from chat.chat import ChatAgentWithMemory

# MongoDB services removed - no database persistence needed

# Setup logging
logger = logging.getLogger(__name__)

# Don't override parent logger settings
logger.propagate = True

# Silence uvicorn reload logs
logging.getLogger("uvicorn.supervisors.ChangeReload").setLevel(logging.WARNING)

# Models


class ResearchRequest(BaseModel):
    task: str
    report_type: str
    report_source: str
    tone: str
    headers: dict | None = None
    repo_name: str
    branch_name: str
    generate_in_background: bool = True


class ChatRequest(BaseModel):
    report: str
    messages: List[Dict[str, Any]]
    
    class Config:
        extra = "allow"  # Allow extra fields in the request


@asynccontextmanager
async def lifespan(app: FastAPI):
    # Startup
    os.makedirs("outputs", exist_ok=True)
    app.mount("/outputs", StaticFiles(directory="outputs"), name="outputs")
    
    # Mount frontend static files
    frontend_path = os.path.join(os.path.dirname(os.path.dirname(os.path.dirname(__file__))), "frontend")
    if os.path.exists(frontend_path):
        app.mount("/site", StaticFiles(directory=frontend_path), name="frontend")
        logger.info(f"Frontend mounted from: {frontend_path}")
        
        # Also mount the static directory directly for assets referenced as /static/
        static_path = os.path.join(frontend_path, "static")
        if os.path.exists(static_path):
            app.mount("/static", StaticFiles(directory=static_path), name="static")
            logger.info(f"Static assets mounted from: {static_path}")
    else:
        logger.warning(f"Frontend directory not found: {frontend_path}")
    
    logger.info("Research API started - no database required")
    yield
    # Shutdown
    logger.info("Research API shutting down")

# App initialization
app = FastAPI(lifespan=lifespan)

# Configure allowed origins for CORS
ALLOWED_ORIGINS = [
    "http://localhost:3000",   # Local development
    "http://127.0.0.1:3000",   # Local development alternative
    "https://app.gptr.dev",    # Production frontend
    "*",                      # Allow all origins for testing
]

# Standard JSON response - no custom MongoDB encoding needed

# Add CORS middleware
app.add_middleware(
    CORSMiddleware,
    allow_origins=ALLOWED_ORIGINS,
    allow_credentials=True,
    allow_methods=["*"],
    allow_headers=["*"],
)

# Use default JSON response class

# Mount static files for frontend
# Get the absolute path to the frontend directory
frontend_dir = os.path.abspath(os.path.join(os.path.dirname(__file__), "..", "..", "frontend"))

# Mount static directories
app.mount("/static", StaticFiles(directory=os.path.join(frontend_dir, "static")), name="static")
app.mount("/site", StaticFiles(directory=frontend_dir), name="site")

# WebSocket manager
manager = WebSocketManager()

# Constants
DOC_PATH = os.getenv("DOC_PATH", "./my-docs")

# Startup event


# Lifespan events now handled in the lifespan context manager above


# Routes
<<<<<<< HEAD
@app.get("/")
async def read_root():
    """Serve the frontend homepage"""
    frontend_path = os.path.join(os.path.dirname(os.path.dirname(os.path.dirname(__file__))), "frontend", "index.html")
    if os.path.exists(frontend_path):
        return FileResponse(frontend_path)
    else:
        return {"message": "GPT Researcher API is running. Frontend not found."}
=======
@app.get("/", response_class=HTMLResponse)
async def serve_frontend():
    """Serve the main frontend HTML page."""
    frontend_dir = os.path.abspath(os.path.join(os.path.dirname(__file__), "..", "..", "frontend"))
    index_path = os.path.join(frontend_dir, "index.html")
    
    if not os.path.exists(index_path):
        raise HTTPException(status_code=404, detail="Frontend index.html not found")
    
    with open(index_path, "r", encoding="utf-8") as f:
        content = f.read()
    
    return HTMLResponse(content=content)
>>>>>>> c1790a1f

@app.get("/report/{research_id}")
async def read_report(request: Request, research_id: str):
    docx_path = os.path.join('outputs', f"{research_id}.docx")
    if not os.path.exists(docx_path):
        return {"message": "Report not found."}
    return FileResponse(docx_path)


# Simplified API routes - no database persistence
@app.get("/api/reports")
async def get_all_reports(report_ids: str = None):
    """Get research reports - returns empty list since no database."""
    logger.info("No database configured - returning empty reports list")
    return {"reports": []}


@app.get("/api/reports/{research_id}")
async def get_report_by_id(research_id: str):
    """Get a specific research report by ID - no database configured."""
    logger.info(f"No database configured - cannot retrieve report {research_id}")
    raise HTTPException(status_code=404, detail="Report not found - no database configured")


@app.post("/api/reports")
async def create_or_update_report(request: Request):
    """Create or update a research report - no database persistence."""
    try:
        data = await request.json()
        research_id = data.get("id", "temp_id")
        logger.info(f"Report creation requested for ID: {research_id} - no database configured, not persisted")
        return {"success": True, "id": research_id}
    except Exception as e:
        logger.error(f"Error processing report creation: {e}")
        raise HTTPException(status_code=500, detail=str(e))


async def write_report(research_request: ResearchRequest, research_id: str = None):
    report_information = await run_agent(
        task=research_request.task,
        report_type=research_request.report_type,
        report_source=research_request.report_source,
        source_urls=[],
        document_urls=[],
        tone=Tone[research_request.tone],
        websocket=None,
        stream_output=None,
        headers=research_request.headers,
        query_domains=[],
        config_path="",
        return_researcher=True
    )

    docx_path = await write_md_to_word(report_information[0], research_id)
    pdf_path = await write_md_to_pdf(report_information[0], research_id)
    if research_request.report_type != "multi_agents":
        report, researcher = report_information
        response = {
            "research_id": research_id,
            "research_information": {
                "source_urls": researcher.get_source_urls(),
                "research_costs": researcher.get_costs(),
                "visited_urls": list(researcher.visited_urls),
                "research_images": researcher.get_research_images(),
                # "research_sources": researcher.get_research_sources(),  # Raw content of sources may be very large
            },
            "report": report,
            "docx_path": docx_path,
            "pdf_path": pdf_path
        }
    else:
        response = { "research_id": research_id, "report": "", "docx_path": docx_path, "pdf_path": pdf_path }

    return response

@app.post("/report/")
async def generate_report(research_request: ResearchRequest, background_tasks: BackgroundTasks):
    research_id = sanitize_filename(f"task_{int(time.time())}_{research_request.task}")

    if research_request.generate_in_background:
        background_tasks.add_task(write_report, research_request=research_request, research_id=research_id)
        return {"message": "Your report is being generated in the background. Please check back later.",
                "research_id": research_id}
    else:
        response = await write_report(research_request, research_id)
        return response


@app.get("/files/")
async def list_files():
    if not os.path.exists(DOC_PATH):
        os.makedirs(DOC_PATH, exist_ok=True)
    files = os.listdir(DOC_PATH)
    print(f"Files in {DOC_PATH}: {files}")
    return {"files": files}


@app.post("/api/multi_agents")
async def run_multi_agents():
    return await execute_multi_agents(manager)


@app.post("/upload/")
async def upload_file(file: UploadFile = File(...)):
    return await handle_file_upload(file, DOC_PATH)


@app.delete("/files/{filename}")
async def delete_file(filename: str):
    return await handle_file_deletion(filename, DOC_PATH)


@app.websocket("/ws")
async def websocket_endpoint(websocket: WebSocket):
    await manager.connect(websocket)
    try:
        await handle_websocket_communication(websocket, manager)
    except WebSocketDisconnect as e:
        # Disconnect with more detailed logging about the WebSocket disconnect reason
        logger.info(f"WebSocket disconnected with code {e.code} and reason: '{e.reason}'")
        await manager.disconnect(websocket)
    except Exception as e:
        # More general exception handling
        logger.error(f"Unexpected WebSocket error: {str(e)}")
        await manager.disconnect(websocket)

@app.post("/api/chat")
async def chat(chat_request: ChatRequest):
    """Process a chat request with a report and message history.

    Args:
        chat_request: ChatRequest object containing report text and message history

    Returns:
        JSON response with the assistant's message and any tool usage metadata
    """
    try:
        logger.info(f"Received chat request with {len(chat_request.messages)} messages")

        # Create chat agent with the report
        chat_agent = ChatAgentWithMemory(
            report=chat_request.report,
            config_path="default",
            headers=None
        )

        # Process the chat and get response with metadata
        response_content, tool_calls_metadata = await chat_agent.chat(chat_request.messages, None)
        logger.info(f"response_content: {response_content}")
        logger.info(f"Got chat response of length: {len(response_content) if response_content else 0}")
        
        if tool_calls_metadata:
            logger.info(f"Tool calls used: {json.dumps(tool_calls_metadata)}")

        # Format response as a ChatMessage object with role, content, timestamp and metadata
        response_message = {
            "role": "assistant",
            "content": response_content,
            "timestamp": int(time.time() * 1000),  # Current time in milliseconds
            "metadata": {
                "tool_calls": tool_calls_metadata
            } if tool_calls_metadata else None
        }

        logger.info(f"Returning formatted response: {json.dumps(response_message)[:100]}...")
        return {"response": response_message}
    except Exception as e:
        logger.error(f"Error processing chat request: {str(e)}", exc_info=True)
        return {"error": str(e)}

@app.post("/api/reports/{research_id}/chat")
async def research_report_chat(research_id: str, request: Request):
    """Handle chat requests for a specific research report.
    Directly processes the raw request data to avoid validation errors.
    """
    try:
        # Get raw JSON data from request
        data = await request.json()
        
        # Create chat agent with the report
        chat_agent = ChatAgentWithMemory(
            report=data.get("report", ""),
            config_path="default",
            headers=None
        )

        # Process the chat and get response with metadata
        response_content, tool_calls_metadata = await chat_agent.chat(data.get("messages", []), None)
        
        if tool_calls_metadata:
            logger.info(f"Tool calls used: {json.dumps(tool_calls_metadata)}")

        # Format response as a ChatMessage object
        response_message = {
            "role": "assistant",
            "content": response_content,
            "timestamp": int(time.time() * 1000),
            "metadata": {
                "tool_calls": tool_calls_metadata
            } if tool_calls_metadata else None
        }

        return {"response": response_message}
    except Exception as e:
        logger.error(f"Error in research report chat: {str(e)}", exc_info=True)
        return {"error": str(e)}

@app.put("/api/reports/{research_id}")
async def update_report(research_id: str, request: Request):
    """Update a specific research report by ID - no database configured."""
    logger.info(f"Update requested for report {research_id} - no database configured, not persisted")
    return {"success": True, "id": research_id}

@app.delete("/api/reports/{research_id}")
async def delete_report(research_id: str):
    """Delete a specific research report by ID - no database configured."""
    logger.info(f"Delete requested for report {research_id} - no database configured, nothing to delete")
    return {"success": True, "id": research_id}<|MERGE_RESOLUTION|>--- conflicted
+++ resolved
@@ -130,16 +130,6 @@
 
 
 # Routes
-<<<<<<< HEAD
-@app.get("/")
-async def read_root():
-    """Serve the frontend homepage"""
-    frontend_path = os.path.join(os.path.dirname(os.path.dirname(os.path.dirname(__file__))), "frontend", "index.html")
-    if os.path.exists(frontend_path):
-        return FileResponse(frontend_path)
-    else:
-        return {"message": "GPT Researcher API is running. Frontend not found."}
-=======
 @app.get("/", response_class=HTMLResponse)
 async def serve_frontend():
     """Serve the main frontend HTML page."""
@@ -153,7 +143,6 @@
         content = f.read()
     
     return HTMLResponse(content=content)
->>>>>>> c1790a1f
 
 @app.get("/report/{research_id}")
 async def read_report(request: Request, research_id: str):
