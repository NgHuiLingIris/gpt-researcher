--- conflicted
+++ resolved
@@ -14,55 +14,39 @@
 
     def __init__(self, config_path: str | None = None):
         """Initialize the config class."""
-<<<<<<< HEAD
         self.config_path = config_path
-
-        # Load the specified configuration
-        config_to_use = self.load_config(config_path)
-
-        # Set attributes based on the loaded config
         self.llm_kwargs: Dict[str, Any] = {}
         self.embedding_kwargs: Dict[str, Any] = {}
-        for key, value in config_to_use.items():
-=======
-        self.config_name = config_name
-        self.llm_kwargs: Dict[str, Any] = {}
-        self.config_file = None
-
-        config_to_use = self.load_config(config_name)
+
+        config_to_use = self.load_config(config_path)
         self._set_attributes(config_to_use)
+        self._set_embedding_attributes()
+        self._set_llm_attributes()
         self._handle_deprecated_attributes()
-        self._set_llm_attributes()
         self._set_doc_path(config_to_use)
-        self.load_config_file()
 
     def _set_attributes(self, config: Dict[str, Any]) -> None:
         for key, value in config.items():
->>>>>>> d0cf55fc
             env_value = os.getenv(key)
             if env_value is not None:
-                value = self.convert_env_value(
-                    key, env_value, BaseConfig.__annotations__[key]
-                )
+                value = self.convert_env_value(key, env_value, BaseConfig.__annotations__[key])
             setattr(self, key.lower(), value)
 
-<<<<<<< HEAD
-        self.valid_retrievers = config_to_use["VALID_RETRIEVERS"]
         try:
-            self.retrievers = self.parse_retrievers(config_to_use["RETRIEVER"])
-=======
-        try:
-            self.retrievers = self.parse_retrievers(os.environ["RETRIEVER"])
->>>>>>> d0cf55fc
+            self.retrievers = self.parse_retrievers(self.retriever)
         except ValueError as e:
             print(f"Warning: {str(e)}. Error with including retrievers")
 
-<<<<<<< HEAD
+    def _set_embedding_attributes(self) -> None:
         self.embedding_provider, self.embedding_model = self.parse_embedding(
             self.embedding
         )
 
-        # TODO: to be deprecated
+    def _set_llm_attributes(self) -> None:
+        self.fast_llm_provider, self.fast_llm_model = self.parse_llm(self.fast_llm)
+        self.smart_llm_provider, self.smart_llm_model = self.parse_llm(self.smart_llm)
+
+    def _handle_deprecated_attributes(self) -> None:
         if os.getenv("EMBEDDING_PROVIDER") is not None:
             warnings.warn(
                 "EMBEDDING_PROVIDER is deprecated and will be removed soon. Use EMBEDDING instead.",
@@ -87,18 +71,10 @@
                 case _:
                     raise Exception("Embedding provider not found.")
 
-        self.fast_llm_provider, self.fast_llm_model = self.parse_llm(self.fast_llm)
-        self.smart_llm_provider, self.smart_llm_model = self.parse_llm(self.smart_llm)
-
-        # TODO: to be deprecated
-=======
-    def _handle_deprecated_attributes(self) -> None:
->>>>>>> d0cf55fc
         _deprecation_warning = (
             "LLM_PROVIDER, FAST_LLM_MODEL and SMART_LLM_MODEL are deprecated and "
             "will be removed soon. Use FAST_LLM and SMART_LLM instead."
         )
-<<<<<<< HEAD
         if os.getenv("LLM_PROVIDER") is not None:
             warnings.warn(_deprecation_warning, FutureWarning, stacklevel=2)
             self.fast_llm_provider = (
@@ -113,50 +89,15 @@
         if os.getenv("SMART_LLM_MODEL") is not None:
             warnings.warn(_deprecation_warning, FutureWarning, stacklevel=2)
             self.smart_llm_model = os.environ["SMART_LLM_MODEL"] or self.smart_llm_model
-
-        self.doc_path = config_to_use["DOC_PATH"]
-
-=======
-        try:
-            if self.llm_provider is not None:
-                warnings.warn(_deprecation_warning, DeprecationWarning, stacklevel=2)
-        except AttributeError:
-            self.llm_provider = None
-        try:
-            if self.fast_llm_model is not None:
-                warnings.warn(_deprecation_warning, DeprecationWarning, stacklevel=2)
-        except AttributeError:
-            self.fast_llm_model = None
-        try:
-            if self.smart_llm_model is not None:
-                warnings.warn(_deprecation_warning, DeprecationWarning, stacklevel=2)
-        except AttributeError:
-            self.smart_llm_model = None
-
-    def _set_llm_attributes(self) -> None:
-        _fast_llm_provider, _fast_llm_model = self.parse_llm(self.fast_llm)
-        _smart_llm_provider, _smart_llm_model = self.parse_llm(self.smart_llm)
-        self.fast_llm_provider = self.llm_provider or _fast_llm_provider
-        self.fast_llm_model = self.fast_llm_model or _fast_llm_model
-        self.smart_llm_provider = self.llm_provider or _smart_llm_provider
-        self.smart_llm_model = self.smart_llm_model or _smart_llm_model
-
+        
     def _set_doc_path(self, config: Dict[str, Any]) -> None:
         self.doc_path = config['DOC_PATH']
->>>>>>> d0cf55fc
         if self.doc_path:
             try:
                 self.validate_doc_path()
             except Exception as e:
-<<<<<<< HEAD
-                print(
-                    f"Warning: Error validating doc_path: {str(e)}. Using default doc_path."
-                )
-                self.doc_path = DEFAULT_CONFIG["DOC_PATH"]
-=======
                 print(f"Warning: Error validating doc_path: {str(e)}. Using default doc_path.")
                 self.doc_path = DEFAULT_CONFIG['DOC_PATH']
->>>>>>> d0cf55fc
 
     @classmethod
     def load_config(cls, config_path: str | None) -> Dict[str, Any]:
@@ -166,15 +107,9 @@
 
         # config_path = os.path.join(cls.CONFIG_DIR, config_path)
         if not os.path.exists(config_path):
-<<<<<<< HEAD
             print(f"Warning: Configuration not found at '{config_path}'. Using default configuration.")
             if not config_path.endswith(".json"):
                 print(f"Do you mean '{config_path}.json'?")
-=======
-            if config_name:
-                print(
-                    f"Warning: Configuration '{config_name}' not found. Using default configuration.")
->>>>>>> d0cf55fc
             return DEFAULT_CONFIG
 
         with open(config_path, "r") as f:
@@ -196,17 +131,10 @@
 
     def parse_retrievers(self, retriever_str: str) -> List[str]:
         """Parse the retriever string into a list of retrievers and validate them."""
-<<<<<<< HEAD
-        retrievers = [retriever.strip() for retriever in retriever_str.split(",")]
-        invalid_retrievers = [
-            r for r in retrievers if r not in self.valid_retrievers.values()
-        ]
-=======
         retrievers = [retriever.strip()
                       for retriever in retriever_str.split(",")]
         valid_retrievers = get_all_retriever_names() or []
         invalid_retrievers = [r for r in retrievers if r not in valid_retrievers]
->>>>>>> d0cf55fc
         if invalid_retrievers:
             raise ValueError(
                 f"Invalid retriever(s) found: {', '.join(invalid_retrievers)}. "
